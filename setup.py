#!/usr/bin/env python
# -*- coding: utf-8 -*-

"""The setup script."""

from setuptools import setup, find_packages

with open('README.rst') as readme_file:
    readme = readme_file.read()


requirements = [
    'codex-africanus[dask] >= 0.3.2',
<<<<<<< HEAD
    # breakage dask-ms 0.2.12
    # issue 254
=======
>>>>>>> e444139b
    'dask-ms >= 0.2.6, != 0.2.12, != 0.2.13',
    'progress >= 1.6',
    'fsspec',
    'numpy <= 1.19.5',
    'loguru']

extras_require = {
    'testing': ['pytest',
                'pytest-flake8',
                'flake8 >= 4.0.0, <5.0.0']
}


setup(
    author="Simon Perkins",
    author_email='sperkins@ska.ac.za',
    classifiers=[
        'Development Status :: 2 - Pre-Alpha',
        'Intended Audience :: Developers',
        'License :: OSI Approved :: BSD License',
        'Natural Language :: English',
        'Programming Language :: Python :: 3',
        'Programming Language :: Python :: 3.6',
        'Programming Language :: Python :: 3.7',
        'Programming Language :: Python :: 3.8',
    ],
    description="Measurement Set Averager",
    entry_points={
        'console_scripts': ['xova=xova.apps.xova.app:main'],
    },
    extras_require=extras_require,
    install_requires=requirements,
    license="BSD license",
    long_description=readme,
    long_description_content_type='text/x-rst',
    include_package_data=True,
    keywords='xova',
    name='xova',
    packages=find_packages(),
    python_requires=">=3.7",
    url='https://github.com/ska-sa/xova',
    version='0.1.2',
    zip_safe=False,
)<|MERGE_RESOLUTION|>--- conflicted
+++ resolved
@@ -11,11 +11,6 @@
 
 requirements = [
     'codex-africanus[dask] >= 0.3.2',
-<<<<<<< HEAD
-    # breakage dask-ms 0.2.12
-    # issue 254
-=======
->>>>>>> e444139b
     'dask-ms >= 0.2.6, != 0.2.12, != 0.2.13',
     'progress >= 1.6',
     'fsspec',
